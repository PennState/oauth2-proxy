# Vx.x.x (Pre-release)

## Changes since v3.2.0

<<<<<<< HEAD
- [#144](https://github.com/pusher/oauth2_proxy/pull/144) Use GO 1.12 for ARM builds (@kskewes)
=======
- [#142](https://github.com/pusher/oauth2_proxy/pull/142) ARM Docker USER fix (@kskewes)
>>>>>>> 81c9185e
- [#52](https://github.com/pusher/oauth2_proxy/pull/52) Logging Improvements (@MisterWil)
  - Implement flags to configure file logging
    - `-logging-filename` Defines the filename to log to
    - `-logging-max-size` Defines the maximum
    - `-logging-max-age` Defines the maximum age of backups to retain
    - `-logging-max-backups` Defines the maximum number of rollover log files to retain
    - `-logging-compress` Defines if rollover log files should be compressed
    - `-logging-local-time` Defines if logging date and time should be local or UTC
  - Implement two new flags to enable or disable specific logging types
    - `-standard-logging` Enables or disables standard (not request or auth) logging
    - `-auth-logging` Enables or disables auth logging
  - Implement two new flags to customize the logging format
    - `-standard-logging-format` Sets the format for standard logging
    - `-auth-logging-format` Sets the format for auth logging

- [#111](https://github.com/pusher/oauth2_proxy/pull/111) Add option for telling where to find a login.gov JWT key file (@timothy-spencer)

# v3.2.0

## Release highlights
- Internal restructure of session state storage to use JSON rather than proprietary scheme
- Added health check options for running on GCP behind a load balancer
- Improved support for protecting websockets
- Added provider for login.gov
- Allow manual configuration of OIDC providers

## Important notes
- Dockerfile user is now non-root, this may break your existing deployment
- In the OIDC provider, when no email is returned, the ID Token subject will be used
instead of returning an error
- GitHub user emails must now be primary and verified before authenticating

## Changes since v3.1.0

- [#96](https://github.com/bitly/oauth2_proxy/pull/96) Check if email is verified on GitHub (@caarlos0)
- [#110](https://github.com/pusher/oauth2_proxy/pull/110) Added GCP healthcheck option (@timothy-spencer)
- [#112](https://github.com/pusher/oauth2_proxy/pull/112) Improve websocket support (@gyson)
- [#63](https://github.com/pusher/oauth2_proxy/pull/63) Use encoding/json for SessionState serialization (@yaegashi)
  - Use JSON to encode session state to be stored in browser cookies
  - Implement legacy decode function to support existing cookies generated by older versions
  - Add detailed table driven tests in session_state_test.go
- [#120](https://github.com/pusher/oauth2_proxy/pull/120) Encrypting user/email from cookie (@costelmoraru)
- [#55](https://github.com/pusher/oauth2_proxy/pull/55) Added login.gov provider (@timothy-spencer)
- [#55](https://github.com/pusher/oauth2_proxy/pull/55) Added environment variables for all config options (@timothy-spencer)
- [#70](https://github.com/pusher/oauth2_proxy/pull/70) Fix handling of splitted cookies (@einfachchr)
- [#92](https://github.com/pusher/oauth2_proxy/pull/92) Merge websocket proxy feature from openshift/oauth-proxy (@butzist)
- [#57](https://github.com/pusher/oauth2_proxy/pull/57) Fall back to using OIDC Subject instead of Email (@aigarius)
- [#85](https://github.com/pusher/oauth2_proxy/pull/85) Use non-root user in docker images (@kskewes)
- [#68](https://github.com/pusher/oauth2_proxy/pull/68) forward X-Auth-Access-Token header (@davidholsgrove)
- [#41](https://github.com/pusher/oauth2_proxy/pull/41) Added option to manually specify OIDC endpoints instead of relying on discovery
- [#83](https://github.com/pusher/oauth2_proxy/pull/83) Add `id_token` refresh to Google provider (@leki75)
- [#10](https://github.com/pusher/oauth2_proxy/pull/10) fix redirect url param handling (@dt-rush)
- [#122](https://github.com/pusher/oauth2_proxy/pull/122) Expose -cookie-path as configuration parameter (@costelmoraru)
- [#124](https://github.com/pusher/oauth2_proxy/pull/124) Use Go 1.12 for testing and build environments (@syscll)

# v3.1.0

## Release highlights

- Introduction of ARM releases and and general improvements to Docker builds
- Improvements to OIDC provider allowing pass-through of ID Tokens
- Multiple redirect domains can now be whitelisted
- Streamed responses are now flushed periodically

## Important notes

- If you have been using [#bitly/621](https://github.com/bitly/oauth2_proxy/pull/621)
  and have cookies larger than the 4kb limit,
  the cookie splitting pattern has changed and now uses `_` in place of `-` when
  indexing cookies.
  This will force users to reauthenticate the first time they use `v3.1.0`.
- Streamed responses will now be flushed every 1 second by default.
  Previously streamed responses were flushed only when the buffer was full.
  To retain the old behaviour set `--flush-interval=0`.
  See [#23](https://github.com/pusher/oauth2_proxy/pull/23) for further details.

## Changes since v3.0.0

- [#14](https://github.com/pusher/oauth2_proxy/pull/14) OIDC ID Token, Authorization Headers, Refreshing and Verification (@joelspeed)
  - Implement `pass-authorization-header` and `set-authorization-header` flags
  - Implement token refreshing in OIDC provider
  - Split cookies larger than 4k limit into multiple cookies
  - Implement token validation in OIDC provider
- [#15](https://github.com/pusher/oauth2_proxy/pull/15) WhitelistDomains (@joelspeed)
  - Add `--whitelist-domain` flag to allow redirection to approved domains after OAuth flow
- [#21](https://github.com/pusher/oauth2_proxy/pull/21) Docker Improvement (@yaegashi)
  - Move Docker base image from debian to alpine
  - Install ca-certificates in docker image
- [#23](https://github.com/pusher/oauth2_proxy/pull/23) Flushed streaming responses
  - Long-running upstream responses will get flushed every <timeperiod> (1 second by default)
- [#24](https://github.com/pusher/oauth2_proxy/pull/24) Redirect fix (@agentgonzo)
  - After a successful login, you will be redirected to your original URL rather than /
- [#35](https://github.com/pusher/oauth2_proxy/pull/35) arm and arm64 binary releases (@kskewes)
  - Add armv6 and arm64 to Makefile `release` target
- [#37](https://github.com/pusher/oauth2_proxy/pull/37) cross build arm and arm64 docker images (@kskewes)

# v3.0.0

Adoption of OAuth2_Proxy by Pusher.
Project was hard forked and tidied however no logical changes have occurred since
v2.2 as released by Bitly.

## Changes since v2.2:

- [#7](https://github.com/pusher/oauth2_proxy/pull/7) Migration to Pusher (@joelspeed)
  - Move automated build to debian base image
  - Add Makefile
    - Update CI to run `make test`
    - Update Dockerfile to use `make clean oauth2_proxy`
    - Update `VERSION` parameter to be set by `ldflags` from Git Status
    - Remove lint and test scripts
  - Remove Go v1.8.x from Travis CI testing
  - Add CODEOWNERS file
  - Add CONTRIBUTING guide
  - Add Issue and Pull Request templates
  - Add Dockerfile
  - Fix fsnotify import
  - Update README to reflect new repository ownership
  - Update CI scripts to separate linting and testing
    - Now using `gometalinter` for linting
  - Move Go import path from `github.com/bitly/oauth2_proxy` to `github.com/pusher/oauth2_proxy`
  - Repository forked on 27/11/18
    - README updated to include note that this repository is forked
    - CHANGLOG created to track changes to repository from original fork<|MERGE_RESOLUTION|>--- conflicted
+++ resolved
@@ -2,11 +2,8 @@
 
 ## Changes since v3.2.0
 
-<<<<<<< HEAD
 - [#144](https://github.com/pusher/oauth2_proxy/pull/144) Use GO 1.12 for ARM builds (@kskewes)
-=======
 - [#142](https://github.com/pusher/oauth2_proxy/pull/142) ARM Docker USER fix (@kskewes)
->>>>>>> 81c9185e
 - [#52](https://github.com/pusher/oauth2_proxy/pull/52) Logging Improvements (@MisterWil)
   - Implement flags to configure file logging
     - `-logging-filename` Defines the filename to log to
